/**
 * Licensed to the Apache Software Foundation (ASF) under one or more
 * contributor license agreements.  See the NOTICE file distributed with
 * this work for additional information regarding copyright ownership.
 * The ASF licenses this file to You under the Apache License, Version 2.0
 * (the "License"); you may not use this file except in compliance with
 * the License.  You may obtain a copy of the License at
 *
 *    http://www.apache.org/licenses/LICENSE-2.0
 *
 * Unless required by applicable law or agreed to in writing, software
 * distributed under the License is distributed on an "AS IS" BASIS,
 * WITHOUT WARRANTIES OR CONDITIONS OF ANY KIND, either express or implied.
 * See the License for the specific language governing permissions and
 * limitations under the License.
 */

package kafka.producer

<<<<<<< HEAD
import async.AsyncProducer
import java.util.Properties
import org.apache.log4j.{Logger, Level}
import kafka.server.{KafkaRequestHandlers, KafkaServer, KafkaConfig}
import kafka.zk.EmbeddedZookeeper
import org.junit.{After, Before, Test}
import junit.framework.Assert
import org.easymock.EasyMock
import java.util.concurrent.ConcurrentHashMap
import kafka.cluster.Partition
import org.scalatest.junit.JUnitSuite
import kafka.common.{InvalidConfigException, UnavailableProducerException, InvalidPartitionException}
import kafka.utils.{TestUtils, TestZKUtils, Utils}
import kafka.serializer.{StringEncoder, Encoder}
=======
import org.scalatest.junit.JUnit3Suite
>>>>>>> 602acaf4
import kafka.consumer.SimpleConsumer
import kafka.message.Message
import kafka.server.{KafkaConfig, KafkaRequestHandler, KafkaServer}
import kafka.zk.ZooKeeperTestHarness
import org.apache.log4j.{Level, Logger}
import org.junit.Assert._
import org.junit.Test
import kafka.utils._
import java.util
import kafka.admin.{AdminUtils, CreateTopicCommand}
import util.Properties
import kafka.api.FetchRequestBuilder
import kafka.common.{KafkaException, ErrorMapping, FailedToSendMessageException}


class ProducerTest extends JUnit3Suite with ZooKeeperTestHarness with Logging{
  private val brokerId1 = 0
  private val brokerId2 = 1
  private val ports = TestUtils.choosePorts(2)
  private val (port1, port2) = (ports(0), ports(1))
  private var server1: KafkaServer = null
  private var server2: KafkaServer = null
  private var consumer1: SimpleConsumer = null
  private var consumer2: SimpleConsumer = null
  private val requestHandlerLogger = Logger.getLogger(classOf[KafkaRequestHandler])

  private val props1 = TestUtils.createBrokerConfig(brokerId1, port1)
  private val config1 = new KafkaConfig(props1) {
    override val hostName = "localhost"
    override val numPartitions = 4
  }
  private val props2 = TestUtils.createBrokerConfig(brokerId2, port2)
  private val config2 = new KafkaConfig(props2) {
    override val hostName = "localhost"
    override val numPartitions = 4
  }

  override def setUp() {
    super.setUp()
    // set up 2 brokers with 4 partitions each
    server1 = TestUtils.createServer(config1)
    server2 = TestUtils.createServer(config2)

    val props = new Properties()
    props.put("host", "localhost")
    props.put("port", port1.toString)

    consumer1 = new SimpleConsumer("localhost", port1, 1000000, 64*1024)
    consumer2 = new SimpleConsumer("localhost", port2, 100, 64*1024)

    // temporarily set request handler logger to a higher level
    requestHandlerLogger.setLevel(Level.FATAL)
  }

  override def tearDown() {
    // restore set request handler logger to a higher level
    requestHandlerLogger.setLevel(Level.ERROR)
    server1.shutdown
    server1.awaitShutdown()
    server2.shutdown
    server2.awaitShutdown()
    Utils.rm(server1.config.logDirs)
    Utils.rm(server2.config.logDirs)
    super.tearDown()
  }


<<<<<<< HEAD
  @Test
  def testSendSingleMessage() {
    val props = new Properties()
    props.put("serializer.class", "kafka.serializer.StringEncoder")
    props.put("broker.list", "0:localhost:9092")


    val config = new ProducerConfig(props)
    val partitioner = new StaticPartitioner
    val serializer = new StringSerializer

    // 2 sync producers
    val syncProducers = new ConcurrentHashMap[Int, kafka.producer.SyncProducer]()
    val syncProducer1 = EasyMock.createMock(classOf[kafka.producer.SyncProducer])
    // it should send to a random partition due to use of broker.list
    syncProducer1.send(topic, -1, new ByteBufferMessageSet(compressionCodec = NoCompressionCodec, messages = new Message("t".getBytes())))
    EasyMock.expectLastCall
    syncProducer1.close
    EasyMock.expectLastCall
    EasyMock.replay(syncProducer1)

    syncProducers.put(brokerId1, syncProducer1)

    val producerPool = new ProducerPool[String](config, serializer, syncProducers,
      new ConcurrentHashMap[Int, AsyncProducer[String]]())
    val producer = new Producer[String, String](config, partitioner, producerPool, false, null)

    producer.send(new ProducerData[String, String](topic, "t"))
    producer.close

    EasyMock.verify(syncProducer1)
  }

  @Test
  def testInvalidPartition() {
    val props = new Properties()
    props.put("partitioner.class", "kafka.producer.NegativePartitioner")
    props.put("serializer.class", "kafka.producer.StringSerializer")
    props.put("zk.connect", TestZKUtils.zookeeperConnect)
    val config = new ProducerConfig(props)

    val richProducer = new Producer[String, String](config)
    try {
      richProducer.send(new ProducerData[String, String](topic, "test", Array("test")))
      Assert.fail("Should fail with InvalidPartitionException")
    }catch {
      case e: InvalidPartitionException => // expected, do nothing
    }finally {
      richProducer.close()
=======
  def testUpdateBrokerPartitionInfo() {
    CreateTopicCommand.createTopic(zkClient, "new-topic", 1, 2)
    assertTrue("Topic new-topic not created after timeout", TestUtils.waitUntilTrue(() =>
      AdminUtils.fetchTopicMetadataFromZk("new-topic", zkClient).errorCode != ErrorMapping.UnknownTopicOrPartitionCode, zookeeper.tickTime))
    TestUtils.waitUntilLeaderIsElectedOrChanged(zkClient, "new-topic", 0, 500)

    val props1 = new util.Properties()
    props1.put("broker.list", "localhost:80,localhost:81")
    props1.put("serializer.class", "kafka.serializer.StringEncoder")
    val producerConfig1 = new ProducerConfig(props1)
    val producer1 = new Producer[String, String](producerConfig1)
    try{
      producer1.send(new KeyedMessage[String, String]("new-topic", "test", "test1"))
      fail("Test should fail because the broker list provided are not valid")
    } catch {
      case e: KafkaException =>
      case oe => fail("fails with exception", oe)
    } finally {
      producer1.close()
>>>>>>> 602acaf4
    }

    val props2 = new util.Properties()
    props2.put("broker.list", "localhost:80," + TestUtils.getBrokerListStrFromConfigs(Seq( config1)))
    props2.put("serializer.class", "kafka.serializer.StringEncoder")
    val producerConfig2= new ProducerConfig(props2)
    val producer2 = new Producer[String, String](producerConfig2)
    try{
      producer2.send(new KeyedMessage[String, String]("new-topic", "test", "test1"))
    } catch {
<<<<<<< HEAD
      case e: ClassCastException =>
    }finally {
      stringProducer1.close()
    }

    props.put("serializer.class", "kafka.serializer.StringEncoder")
    val stringProducer2 = new Producer[String, String](new ProducerConfig(props))
    stringProducer2.send(new ProducerData[String, String](topic, "test", Array("test")))
    stringProducer2.close()

    val messageProducer1 = new Producer[String, Message](config)
    try {
      messageProducer1.send(new ProducerData[String, Message](topic, "test", Array(new Message("test".getBytes))))
    } catch {
      case e: ClassCastException => fail("Should not fail with ClassCastException due to default Encoder")
    }finally {
      messageProducer1.close()
=======
      case e => fail("Should succeed sending the message", e)
    } finally {
      producer2.close()
    }

    val props3 = new util.Properties()
    props3.put("broker.list", TestUtils.getBrokerListStrFromConfigs(Seq(config1, config2)))
    props3.put("serializer.class", "kafka.serializer.StringEncoder")
    val producerConfig3 = new ProducerConfig(props3)
    val producer3 = new Producer[String, String](producerConfig3)
    try{
      producer3.send(new KeyedMessage[String, String]("new-topic", "test", "test1"))
    } catch {
      case e => fail("Should succeed sending the message", e)
    } finally {
      producer3.close()
>>>>>>> 602acaf4
    }
  }

  @Test
<<<<<<< HEAD
  def testSyncProducerPool() {
    // 2 sync producers
    val syncProducers = new ConcurrentHashMap[Int, SyncProducer]()
    val syncProducer1 = EasyMock.createMock(classOf[SyncProducer])
    val syncProducer2 = EasyMock.createMock(classOf[SyncProducer])
    syncProducer1.send("test-topic", 0, new ByteBufferMessageSet(compressionCodec = NoCompressionCodec, messages = new Message("test1".getBytes)))
    EasyMock.expectLastCall
    syncProducer1.close
    EasyMock.expectLastCall
    syncProducer2.close
    EasyMock.expectLastCall
    EasyMock.replay(syncProducer1)
    EasyMock.replay(syncProducer2)

    syncProducers.put(brokerId1, syncProducer1)
    syncProducers.put(brokerId2, syncProducer2)

    // default for producer.type is "sync"
    val props = new Properties()
    props.put("partitioner.class", "kafka.producer.NegativePartitioner")
    props.put("serializer.class", "kafka.producer.StringSerializer")
    props.put("zk.connect", TestZKUtils.zookeeperConnect)
    val producerPool = new ProducerPool[String](new ProducerConfig(props), new StringSerializer,
      syncProducers, new ConcurrentHashMap[Int, AsyncProducer[String]]())
    producerPool.send(producerPool.getProducerPoolData("test-topic", new Partition(brokerId1, 0), Array("test1")))

    producerPool.close
    EasyMock.verify(syncProducer1)
    EasyMock.verify(syncProducer2)
  }

  @Test
  def testAsyncProducerPool() {
    // 2 async producers
    val asyncProducers = new ConcurrentHashMap[Int, AsyncProducer[String]]()
    val asyncProducer1 = EasyMock.createMock(classOf[AsyncProducer[String]])
    val asyncProducer2 = EasyMock.createMock(classOf[AsyncProducer[String]])
    asyncProducer1.send(topic, "test1", 0)
    EasyMock.expectLastCall
    asyncProducer1.close
    EasyMock.expectLastCall
    asyncProducer2.close
    EasyMock.expectLastCall
    EasyMock.replay(asyncProducer1)
    EasyMock.replay(asyncProducer2)

    asyncProducers.put(brokerId1, asyncProducer1)
    asyncProducers.put(brokerId2, asyncProducer2)

    // change producer.type to "async"
    val props = new Properties()
    props.put("partitioner.class", "kafka.producer.NegativePartitioner")
    props.put("serializer.class", "kafka.producer.StringSerializer")
    props.put("producer.type", "async")
    props.put("zk.connect", TestZKUtils.zookeeperConnect)
    val producerPool = new ProducerPool[String](new ProducerConfig(props), new StringSerializer,
      new ConcurrentHashMap[Int, SyncProducer](), asyncProducers)
    producerPool.send(producerPool.getProducerPoolData(topic, new Partition(brokerId1, 0), Array("test1")))

    producerPool.close
    EasyMock.verify(asyncProducer1)
    EasyMock.verify(asyncProducer2)
  }

  @Test
  def testSyncUnavailableProducerException() {
    val syncProducers = new ConcurrentHashMap[Int, SyncProducer]()
    val syncProducer1 = EasyMock.createMock(classOf[SyncProducer])
    val syncProducer2 = EasyMock.createMock(classOf[SyncProducer])
    syncProducer2.close
    EasyMock.expectLastCall
    EasyMock.replay(syncProducer1)
    EasyMock.replay(syncProducer2)

    syncProducers.put(brokerId2, syncProducer2)

    // default for producer.type is "sync"
    val props = new Properties()
    props.put("partitioner.class", "kafka.producer.NegativePartitioner")
    props.put("serializer.class", "kafka.producer.StringSerializer")
    props.put("zk.connect", TestZKUtils.zookeeperConnect)
    val producerPool = new ProducerPool[String](new ProducerConfig(props), new StringSerializer,
      syncProducers, new ConcurrentHashMap[Int, AsyncProducer[String]]())
    try {
      producerPool.send(producerPool.getProducerPoolData("test-topic", new Partition(brokerId1, 0), Array("test1")))
      Assert.fail("Should fail with UnavailableProducerException")
    }catch {
      case e: UnavailableProducerException => // expected
=======
  def testSendToNewTopic() {
    val props1 = new util.Properties()
    props1.put("serializer.class", "kafka.serializer.StringEncoder")
    props1.put("partitioner.class", "kafka.utils.StaticPartitioner")
    props1.put("broker.list", TestUtils.getBrokerListStrFromConfigs(Seq(config1, config2)))
    props1.put("producer.request.required.acks", "2")
    props1.put("producer.request.timeout.ms", "1000")

    val props2 = new util.Properties()
    props2.putAll(props1)
    props2.put("producer.request.required.acks", "3")
    props2.put("producer.request.timeout.ms", "1000")

    val producerConfig1 = new ProducerConfig(props1)
    val producerConfig2 = new ProducerConfig(props2)

    // create topic with 1 partition and await leadership
    CreateTopicCommand.createTopic(zkClient, "new-topic", 1, 2)
    assertTrue("Topic new-topic not created after timeout", TestUtils.waitUntilTrue(() =>
      AdminUtils.fetchTopicMetadataFromZk("new-topic", zkClient).errorCode != ErrorMapping.UnknownTopicOrPartitionCode, zookeeper.tickTime))
    TestUtils.waitUntilLeaderIsElectedOrChanged(zkClient, "new-topic", 0, 500)

    val producer1 = new Producer[String, String](producerConfig1)
    val producer2 = new Producer[String, String](producerConfig2)
    // Available partition ids should be 0.
    producer1.send(new KeyedMessage[String, String]("new-topic", "test", "test1"))
    producer1.send(new KeyedMessage[String, String]("new-topic", "test", "test2"))
    // get the leader
    val leaderOpt = ZkUtils.getLeaderForPartition(zkClient, "new-topic", 0)
    assertTrue("Leader for topic new-topic partition 0 should exist", leaderOpt.isDefined)
    val leader = leaderOpt.get

    val messageSet = if(leader == server1.config.brokerId) {
      val response1 = consumer1.fetch(new FetchRequestBuilder().addFetch("new-topic", 0, 0, 10000).build())
      response1.messageSet("new-topic", 0).iterator.toBuffer
    }else {
      val response2 = consumer2.fetch(new FetchRequestBuilder().addFetch("new-topic", 0, 0, 10000).build())
      response2.messageSet("new-topic", 0).iterator.toBuffer
>>>>>>> 602acaf4
    }
    assertEquals("Should have fetched 2 messages", 2, messageSet.size)
    assertEquals(new Message(bytes = "test1".getBytes, key = "test".getBytes), messageSet(0).message)
    assertEquals(new Message(bytes = "test2".getBytes, key = "test".getBytes), messageSet(1).message)
    producer1.close()

<<<<<<< HEAD
    producerPool.close
    EasyMock.verify(syncProducer1)
    EasyMock.verify(syncProducer2)
  }

  @Test
  def testAsyncUnavailableProducerException() {
    val asyncProducers = new ConcurrentHashMap[Int, AsyncProducer[String]]()
    val asyncProducer1 = EasyMock.createMock(classOf[AsyncProducer[String]])
    val asyncProducer2 = EasyMock.createMock(classOf[AsyncProducer[String]])
    asyncProducer2.close
    EasyMock.expectLastCall
    EasyMock.replay(asyncProducer1)
    EasyMock.replay(asyncProducer2)

    asyncProducers.put(brokerId2, asyncProducer2)

    // change producer.type to "async"
    val props = new Properties()
    props.put("partitioner.class", "kafka.producer.NegativePartitioner")
    props.put("serializer.class", "kafka.producer.StringSerializer")
    props.put("producer.type", "async")
    props.put("zk.connect", TestZKUtils.zookeeperConnect)
    val producerPool = new ProducerPool[String](new ProducerConfig(props), new StringSerializer,
      new ConcurrentHashMap[Int, SyncProducer](), asyncProducers)
=======
>>>>>>> 602acaf4
    try {
      producer2.send(new KeyedMessage[String, String]("new-topic", "test", "test2"))
      fail("Should have timed out for 3 acks.")
    }
    catch {
      case se: FailedToSendMessageException => true
      case e => fail("Not expected", e)
    }
    finally {
      producer2.close()
    }
  }


  @Test
  def testSendWithDeadBroker() {
    val props = new Properties()
    props.put("serializer.class", "kafka.serializer.StringEncoder")
    props.put("partitioner.class", "kafka.utils.StaticPartitioner")
    props.put("producer.request.timeout.ms", "2000")
//    props.put("producer.request.required.acks", "-1")
    props.put("broker.list", TestUtils.getBrokerListStrFromConfigs(Seq(config1, config2)))

    // create topic
    CreateTopicCommand.createTopic(zkClient, "new-topic", 4, 2, "0,0,0,0")
    assertTrue("Topic new-topic not created after timeout", TestUtils.waitUntilTrue(() =>
      AdminUtils.fetchTopicMetadataFromZk("new-topic", zkClient).errorCode != ErrorMapping.UnknownTopicOrPartitionCode, zookeeper.tickTime))
    TestUtils.waitUntilLeaderIsElectedOrChanged(zkClient, "new-topic", 0, 500)
    TestUtils.waitUntilLeaderIsElectedOrChanged(zkClient, "new-topic", 1, 500)
    TestUtils.waitUntilLeaderIsElectedOrChanged(zkClient, "new-topic", 2, 500)
    TestUtils.waitUntilLeaderIsElectedOrChanged(zkClient, "new-topic", 3, 500)

    val config = new ProducerConfig(props)
    val producer = new Producer[String, String](config)
    try {
      // Available partition ids should be 0, 1, 2 and 3, all lead and hosted only
      // on broker 0
      producer.send(new KeyedMessage[String, String]("new-topic", "test", "test1"))
    } catch {
<<<<<<< HEAD
      case e: Exception => fail("Not expected", e)
    }finally {
      producer.close
    }
  }
=======
      case e => fail("Unexpected exception: " + e)
    }
>>>>>>> 602acaf4

    // kill the broker
    server1.shutdown
    server1.awaitShutdown()

    try {
      // These sends should fail since there are no available brokers
      producer.send(new KeyedMessage[String, String]("new-topic", "test", "test1"))
      fail("Should fail since no leader exists for the partition.")
    } catch {
      case e => // success
    }

    // restart server 1
    server1.startup()
    TestUtils.waitUntilLeaderIsElectedOrChanged(zkClient, "new-topic", 0, 500)

    try {
      // cross check if broker 1 got the messages
      val response1 = consumer1.fetch(new FetchRequestBuilder().addFetch("new-topic", 0, 0, 10000).build())
      val messageSet1 = response1.messageSet("new-topic", 0).iterator
      assertTrue("Message set should have 1 message", messageSet1.hasNext)
      assertEquals(new Message(bytes = "test1".getBytes, key = "test".getBytes), messageSet1.next.message)
      assertFalse("Message set should have another message", messageSet1.hasNext)
    } catch {
<<<<<<< HEAD
      case e: Exception => fail("Not expected")
    }finally {
      producer.close
=======
      case e: Exception => fail("Not expected", e)
>>>>>>> 602acaf4
    }
  }

  @Test
  def testAsyncSendCanCorrectlyFailWithTimeout() {
    val timeoutMs = 500
    val props = new Properties()
    props.put("serializer.class", "kafka.serializer.StringEncoder")
    props.put("partitioner.class", "kafka.utils.StaticPartitioner")
    props.put("producer.request.timeout.ms", String.valueOf(timeoutMs))
    props.put("broker.list", TestUtils.getBrokerListStrFromConfigs(Seq(config1, config2)))

    val config = new ProducerConfig(props)
    val producer = new Producer[String, String](config)

    // create topics in ZK
    CreateTopicCommand.createTopic(zkClient, "new-topic", 4, 2, "0:1,0:1,0:1,0:1")
    assertTrue("Topic new-topic not created after timeout", TestUtils.waitUntilTrue(() =>
      AdminUtils.fetchTopicMetadataFromZk("new-topic", zkClient).errorCode != ErrorMapping.UnknownTopicOrPartitionCode, zookeeper.tickTime))
    TestUtils.waitUntilLeaderIsElectedOrChanged(zkClient, "new-topic", 0, 500)

    // do a simple test to make sure plumbing is okay
    try {
      // this message should be assigned to partition 0 whose leader is on broker 0
      producer.send(new KeyedMessage[String, String]("new-topic", "test", "test"))
      // cross check if brokers got the messages
      val response1 = consumer1.fetch(new FetchRequestBuilder().addFetch("new-topic", 0, 0, 10000).build())
      val messageSet1 = response1.messageSet("new-topic", 0).iterator
      assertTrue("Message set should have 1 message", messageSet1.hasNext)
      assertEquals(new Message("test".getBytes), messageSet1.next.message)
    } catch {
      case e => case e: Exception => producer.close; fail("Not expected", e)
    }

    // stop IO threads and request handling, but leave networking operational
    // any requests should be accepted and queue up, but not handled
    server1.requestHandlerPool.shutdown()

    val t1 = SystemTime.milliseconds
    try {
      // this message should be assigned to partition 0 whose leader is on broker 0, but
      // broker 0 will not response within timeoutMs millis.
      producer.send(new KeyedMessage[String, String]("new-topic", "test", "test"))
    } catch {
      case e: FailedToSendMessageException => /* success */
      case e: Exception => fail("Not expected", e)
    } finally {
      producer.close
    }
    val t2 = SystemTime.milliseconds

    // make sure we don't wait fewer than numRetries*timeoutMs milliseconds
    // we do this because the DefaultEventHandler retries a number of times
    assertTrue((t2-t1) >= timeoutMs*config.producerRetries)
  }
}
<|MERGE_RESOLUTION|>--- conflicted
+++ resolved
@@ -17,24 +17,7 @@
 
 package kafka.producer
 
-<<<<<<< HEAD
-import async.AsyncProducer
-import java.util.Properties
-import org.apache.log4j.{Logger, Level}
-import kafka.server.{KafkaRequestHandlers, KafkaServer, KafkaConfig}
-import kafka.zk.EmbeddedZookeeper
-import org.junit.{After, Before, Test}
-import junit.framework.Assert
-import org.easymock.EasyMock
-import java.util.concurrent.ConcurrentHashMap
-import kafka.cluster.Partition
-import org.scalatest.junit.JUnitSuite
-import kafka.common.{InvalidConfigException, UnavailableProducerException, InvalidPartitionException}
-import kafka.utils.{TestUtils, TestZKUtils, Utils}
-import kafka.serializer.{StringEncoder, Encoder}
-=======
 import org.scalatest.junit.JUnit3Suite
->>>>>>> 602acaf4
 import kafka.consumer.SimpleConsumer
 import kafka.message.Message
 import kafka.server.{KafkaConfig, KafkaRequestHandler, KafkaServer}
@@ -102,57 +85,6 @@
   }
 
 
-<<<<<<< HEAD
-  @Test
-  def testSendSingleMessage() {
-    val props = new Properties()
-    props.put("serializer.class", "kafka.serializer.StringEncoder")
-    props.put("broker.list", "0:localhost:9092")
-
-
-    val config = new ProducerConfig(props)
-    val partitioner = new StaticPartitioner
-    val serializer = new StringSerializer
-
-    // 2 sync producers
-    val syncProducers = new ConcurrentHashMap[Int, kafka.producer.SyncProducer]()
-    val syncProducer1 = EasyMock.createMock(classOf[kafka.producer.SyncProducer])
-    // it should send to a random partition due to use of broker.list
-    syncProducer1.send(topic, -1, new ByteBufferMessageSet(compressionCodec = NoCompressionCodec, messages = new Message("t".getBytes())))
-    EasyMock.expectLastCall
-    syncProducer1.close
-    EasyMock.expectLastCall
-    EasyMock.replay(syncProducer1)
-
-    syncProducers.put(brokerId1, syncProducer1)
-
-    val producerPool = new ProducerPool[String](config, serializer, syncProducers,
-      new ConcurrentHashMap[Int, AsyncProducer[String]]())
-    val producer = new Producer[String, String](config, partitioner, producerPool, false, null)
-
-    producer.send(new ProducerData[String, String](topic, "t"))
-    producer.close
-
-    EasyMock.verify(syncProducer1)
-  }
-
-  @Test
-  def testInvalidPartition() {
-    val props = new Properties()
-    props.put("partitioner.class", "kafka.producer.NegativePartitioner")
-    props.put("serializer.class", "kafka.producer.StringSerializer")
-    props.put("zk.connect", TestZKUtils.zookeeperConnect)
-    val config = new ProducerConfig(props)
-
-    val richProducer = new Producer[String, String](config)
-    try {
-      richProducer.send(new ProducerData[String, String](topic, "test", Array("test")))
-      Assert.fail("Should fail with InvalidPartitionException")
-    }catch {
-      case e: InvalidPartitionException => // expected, do nothing
-    }finally {
-      richProducer.close()
-=======
   def testUpdateBrokerPartitionInfo() {
     CreateTopicCommand.createTopic(zkClient, "new-topic", 1, 2)
     assertTrue("Topic new-topic not created after timeout", TestUtils.waitUntilTrue(() =>
@@ -172,7 +104,6 @@
       case oe => fail("fails with exception", oe)
     } finally {
       producer1.close()
->>>>>>> 602acaf4
     }
 
     val props2 = new util.Properties()
@@ -183,25 +114,6 @@
     try{
       producer2.send(new KeyedMessage[String, String]("new-topic", "test", "test1"))
     } catch {
-<<<<<<< HEAD
-      case e: ClassCastException =>
-    }finally {
-      stringProducer1.close()
-    }
-
-    props.put("serializer.class", "kafka.serializer.StringEncoder")
-    val stringProducer2 = new Producer[String, String](new ProducerConfig(props))
-    stringProducer2.send(new ProducerData[String, String](topic, "test", Array("test")))
-    stringProducer2.close()
-
-    val messageProducer1 = new Producer[String, Message](config)
-    try {
-      messageProducer1.send(new ProducerData[String, Message](topic, "test", Array(new Message("test".getBytes))))
-    } catch {
-      case e: ClassCastException => fail("Should not fail with ClassCastException due to default Encoder")
-    }finally {
-      messageProducer1.close()
-=======
       case e => fail("Should succeed sending the message", e)
     } finally {
       producer2.close()
@@ -218,101 +130,10 @@
       case e => fail("Should succeed sending the message", e)
     } finally {
       producer3.close()
->>>>>>> 602acaf4
     }
   }
 
   @Test
-<<<<<<< HEAD
-  def testSyncProducerPool() {
-    // 2 sync producers
-    val syncProducers = new ConcurrentHashMap[Int, SyncProducer]()
-    val syncProducer1 = EasyMock.createMock(classOf[SyncProducer])
-    val syncProducer2 = EasyMock.createMock(classOf[SyncProducer])
-    syncProducer1.send("test-topic", 0, new ByteBufferMessageSet(compressionCodec = NoCompressionCodec, messages = new Message("test1".getBytes)))
-    EasyMock.expectLastCall
-    syncProducer1.close
-    EasyMock.expectLastCall
-    syncProducer2.close
-    EasyMock.expectLastCall
-    EasyMock.replay(syncProducer1)
-    EasyMock.replay(syncProducer2)
-
-    syncProducers.put(brokerId1, syncProducer1)
-    syncProducers.put(brokerId2, syncProducer2)
-
-    // default for producer.type is "sync"
-    val props = new Properties()
-    props.put("partitioner.class", "kafka.producer.NegativePartitioner")
-    props.put("serializer.class", "kafka.producer.StringSerializer")
-    props.put("zk.connect", TestZKUtils.zookeeperConnect)
-    val producerPool = new ProducerPool[String](new ProducerConfig(props), new StringSerializer,
-      syncProducers, new ConcurrentHashMap[Int, AsyncProducer[String]]())
-    producerPool.send(producerPool.getProducerPoolData("test-topic", new Partition(brokerId1, 0), Array("test1")))
-
-    producerPool.close
-    EasyMock.verify(syncProducer1)
-    EasyMock.verify(syncProducer2)
-  }
-
-  @Test
-  def testAsyncProducerPool() {
-    // 2 async producers
-    val asyncProducers = new ConcurrentHashMap[Int, AsyncProducer[String]]()
-    val asyncProducer1 = EasyMock.createMock(classOf[AsyncProducer[String]])
-    val asyncProducer2 = EasyMock.createMock(classOf[AsyncProducer[String]])
-    asyncProducer1.send(topic, "test1", 0)
-    EasyMock.expectLastCall
-    asyncProducer1.close
-    EasyMock.expectLastCall
-    asyncProducer2.close
-    EasyMock.expectLastCall
-    EasyMock.replay(asyncProducer1)
-    EasyMock.replay(asyncProducer2)
-
-    asyncProducers.put(brokerId1, asyncProducer1)
-    asyncProducers.put(brokerId2, asyncProducer2)
-
-    // change producer.type to "async"
-    val props = new Properties()
-    props.put("partitioner.class", "kafka.producer.NegativePartitioner")
-    props.put("serializer.class", "kafka.producer.StringSerializer")
-    props.put("producer.type", "async")
-    props.put("zk.connect", TestZKUtils.zookeeperConnect)
-    val producerPool = new ProducerPool[String](new ProducerConfig(props), new StringSerializer,
-      new ConcurrentHashMap[Int, SyncProducer](), asyncProducers)
-    producerPool.send(producerPool.getProducerPoolData(topic, new Partition(brokerId1, 0), Array("test1")))
-
-    producerPool.close
-    EasyMock.verify(asyncProducer1)
-    EasyMock.verify(asyncProducer2)
-  }
-
-  @Test
-  def testSyncUnavailableProducerException() {
-    val syncProducers = new ConcurrentHashMap[Int, SyncProducer]()
-    val syncProducer1 = EasyMock.createMock(classOf[SyncProducer])
-    val syncProducer2 = EasyMock.createMock(classOf[SyncProducer])
-    syncProducer2.close
-    EasyMock.expectLastCall
-    EasyMock.replay(syncProducer1)
-    EasyMock.replay(syncProducer2)
-
-    syncProducers.put(brokerId2, syncProducer2)
-
-    // default for producer.type is "sync"
-    val props = new Properties()
-    props.put("partitioner.class", "kafka.producer.NegativePartitioner")
-    props.put("serializer.class", "kafka.producer.StringSerializer")
-    props.put("zk.connect", TestZKUtils.zookeeperConnect)
-    val producerPool = new ProducerPool[String](new ProducerConfig(props), new StringSerializer,
-      syncProducers, new ConcurrentHashMap[Int, AsyncProducer[String]]())
-    try {
-      producerPool.send(producerPool.getProducerPoolData("test-topic", new Partition(brokerId1, 0), Array("test1")))
-      Assert.fail("Should fail with UnavailableProducerException")
-    }catch {
-      case e: UnavailableProducerException => // expected
-=======
   def testSendToNewTopic() {
     val props1 = new util.Properties()
     props1.put("serializer.class", "kafka.serializer.StringEncoder")
@@ -351,41 +172,12 @@
     }else {
       val response2 = consumer2.fetch(new FetchRequestBuilder().addFetch("new-topic", 0, 0, 10000).build())
       response2.messageSet("new-topic", 0).iterator.toBuffer
->>>>>>> 602acaf4
     }
     assertEquals("Should have fetched 2 messages", 2, messageSet.size)
     assertEquals(new Message(bytes = "test1".getBytes, key = "test".getBytes), messageSet(0).message)
     assertEquals(new Message(bytes = "test2".getBytes, key = "test".getBytes), messageSet(1).message)
     producer1.close()
 
-<<<<<<< HEAD
-    producerPool.close
-    EasyMock.verify(syncProducer1)
-    EasyMock.verify(syncProducer2)
-  }
-
-  @Test
-  def testAsyncUnavailableProducerException() {
-    val asyncProducers = new ConcurrentHashMap[Int, AsyncProducer[String]]()
-    val asyncProducer1 = EasyMock.createMock(classOf[AsyncProducer[String]])
-    val asyncProducer2 = EasyMock.createMock(classOf[AsyncProducer[String]])
-    asyncProducer2.close
-    EasyMock.expectLastCall
-    EasyMock.replay(asyncProducer1)
-    EasyMock.replay(asyncProducer2)
-
-    asyncProducers.put(brokerId2, asyncProducer2)
-
-    // change producer.type to "async"
-    val props = new Properties()
-    props.put("partitioner.class", "kafka.producer.NegativePartitioner")
-    props.put("serializer.class", "kafka.producer.StringSerializer")
-    props.put("producer.type", "async")
-    props.put("zk.connect", TestZKUtils.zookeeperConnect)
-    val producerPool = new ProducerPool[String](new ProducerConfig(props), new StringSerializer,
-      new ConcurrentHashMap[Int, SyncProducer](), asyncProducers)
-=======
->>>>>>> 602acaf4
     try {
       producer2.send(new KeyedMessage[String, String]("new-topic", "test", "test2"))
       fail("Should have timed out for 3 acks.")
@@ -425,16 +217,8 @@
       // on broker 0
       producer.send(new KeyedMessage[String, String]("new-topic", "test", "test1"))
     } catch {
-<<<<<<< HEAD
-      case e: Exception => fail("Not expected", e)
-    }finally {
-      producer.close
-    }
-  }
-=======
       case e => fail("Unexpected exception: " + e)
     }
->>>>>>> 602acaf4
 
     // kill the broker
     server1.shutdown
@@ -460,14 +244,9 @@
       assertEquals(new Message(bytes = "test1".getBytes, key = "test".getBytes), messageSet1.next.message)
       assertFalse("Message set should have another message", messageSet1.hasNext)
     } catch {
-<<<<<<< HEAD
-      case e: Exception => fail("Not expected")
-    }finally {
-      producer.close
-=======
       case e: Exception => fail("Not expected", e)
->>>>>>> 602acaf4
-    }
+    }
+    producer.close
   }
 
   @Test
